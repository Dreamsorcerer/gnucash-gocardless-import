--- conflicted
+++ resolved
@@ -97,11 +97,7 @@
             print(await resp.text())
             raise RuntimeError()
         data = await resp.json()
-<<<<<<< HEAD
-    print("Navigate to:", data["reconfirmation_url"])
-=======
-    print("Account connection needs renewing:", data["redirect"])
->>>>>>> 598830ae
+    print("Account connection needs renewing:", data["reconfirmation_url"])
 
     y = ""
     while y.lower().strip() != "y":
